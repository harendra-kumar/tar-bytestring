--- conflicted
+++ resolved
@@ -66,13 +66,9 @@
                  filepath, directory,
                  old-time, time,
                  array,
+                 bytestring-handle,
                  QuickCheck == 2.*,
-<<<<<<< HEAD
                  tasty            >= 0.10 && <0.12,
-=======
-                 bytestring-handle,
-                 tasty            == 0.10.*,
->>>>>>> dd79086e
                  tasty-quickcheck == 0.8.*
 
   hs-source-dirs: . test
